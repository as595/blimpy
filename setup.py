--- conflicted
+++ resolved
@@ -3,11 +3,7 @@
 """
 from setuptools import setup, find_packages
 
-<<<<<<< HEAD
-__version__ = '2.1.0'
-=======
 __version__ = '2.0.3'
->>>>>>> b3c55152
 
 with open("README.md", "r") as fh:
     long_description = fh.read()
@@ -26,26 +22,8 @@
      ]
 }
 
-<<<<<<< HEAD
 with open("requirements.txt", "r") as fh:
     install_requires = fh.readlines()
-=======
-install_requires = [
-        'setuptools<40.0;python_version=="3.5"',
-        'matplotlib<3.0;python_version=="3.5"',
-        'matplotlib;python_version>"3.5"',
-        'astropy<3.0;python_version=="3.5"',
-        'astropy;python_version>"3.5"',
-        'numpy',
-        'numba',
-        'cython',
-        'h5py',
-        'scipy',
-        'six',
-        'hdf5plugin',
-        'pandas'
-]
->>>>>>> b3c55152
 
 extras_require = {
       'full': [
