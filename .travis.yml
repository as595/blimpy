language: python
matrix:
  include:
  - env: DIST=py2_kern.docker
  - env: DIST=py2_manual.docker
  - env: DIST=py3_kern.docker
  - env: DIST=py3_manual.docker
services:
- docker
before_install:
- true
install:
- docker build . -t ${DIST} -f docker/${DIST}
before_script:
- true
script:
- pwd
- docker run -e TRAVIS_JOB_ID="$TRAVIS_JOB_ID" -e TRAVIS_BRANCH="$TRAVIS_BRANCH" -e DIST=${DIST} -it ${DIST}:latest "tests/run_tests.sh"
after_success:
  - docker login -u $DOCKER_USER -p $DOCKER_PASS
  - export REPO=fx196/blimpy
<<<<<<< HEAD
  - export TAG=`if [ "$TRAVIS_BRANCH" == "cont_building" ]; then echo "latest"; else echo $TRAVIS_BRANCH ; fi`
  - docker tag ${DIST}:latest $REPO:${DIST}_$TAG
=======
  - export TAG=`if [ "$TRAVIS_BRANCH" == "master" ]; then echo "latest"; else echo $TRAVIS_BRANCH ; fi`
  - docker tag ${DIST}:latest $REPO:${DIST%.docker}_$TAG
>>>>>>> 4a3d00ef
  - docker push $REPO
notifications:
  webhooks: https://coveralls.io/webhook<|MERGE_RESOLUTION|>--- conflicted
+++ resolved
@@ -19,13 +19,8 @@
 after_success:
   - docker login -u $DOCKER_USER -p $DOCKER_PASS
   - export REPO=fx196/blimpy
-<<<<<<< HEAD
   - export TAG=`if [ "$TRAVIS_BRANCH" == "cont_building" ]; then echo "latest"; else echo $TRAVIS_BRANCH ; fi`
-  - docker tag ${DIST}:latest $REPO:${DIST}_$TAG
-=======
-  - export TAG=`if [ "$TRAVIS_BRANCH" == "master" ]; then echo "latest"; else echo $TRAVIS_BRANCH ; fi`
   - docker tag ${DIST}:latest $REPO:${DIST%.docker}_$TAG
->>>>>>> 4a3d00ef
   - docker push $REPO
 notifications:
   webhooks: https://coveralls.io/webhook