--- conflicted
+++ resolved
@@ -15,16 +15,11 @@
 - true
 script:
 - pwd
-<<<<<<< HEAD
-- docker run -e TRAVIS_JOB_ID="$TRAVIS_JOB_ID" -e TRAVIS_BRANCH="$TRAVIS_BRANCH" -e DIST=${DIST} -it ${DIST}:latest "/code/tests/run_tests.sh"
+- docker run -e TRAVIS_JOB_ID="$TRAVIS_JOB_ID" -e TRAVIS_BRANCH="$TRAVIS_BRANCH" -e DIST=${DIST} -e CODECOV_TOKEN=${CODECOV_TOKEN} -it ${DIST}:latest "tests/run_tests.sh"
+
 after_success:
   - docker login -u $DOCKER_USER -p $DOCKER_PASS
   - export REPO=fx196/blimpy
   - export TAG=`if [ "$TRAVIS_BRANCH" == "master" ]; then echo "latest"; else echo "$TRAVIS_BRANCH" ; fi`
   - docker tag ${DIST}:latest $REPO:${DIST%.docker}_$TAG
-  - docker push $REPO
-notifications:
-  webhooks: https://coveralls.io/webhook
-=======
-- docker run -e TRAVIS_JOB_ID="$TRAVIS_JOB_ID" -e TRAVIS_BRANCH="$TRAVIS_BRANCH" -e DIST=${DIST} -e CODECOV_TOKEN=${CODECOV_TOKEN} -it ${DIST}:latest "tests/run_tests.sh"
->>>>>>> 70815052
+  - docker push $REPO