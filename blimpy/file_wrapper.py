--- conflicted
+++ resolved
@@ -284,12 +284,8 @@
     """ This class handles .h5 files.
     """
 
-<<<<<<< HEAD
-    def __init__(self, filename, f_start=None, f_stop=None, t_start=None, t_stop=None, load_data=True, max_load=None,
+    def __init__(self, filename, f_start=None, f_stop=None, t_start=None, t_stop=None, load_data=True, max_load=1.):
                  max_data_array_size=None):
-=======
-    def __init__(self, filename, f_start=None, f_stop=None, t_start=None, t_stop=None, load_data=True, max_load=1.):
->>>>>>> afe87081
         """ Constructor.
 
         Args:
@@ -342,14 +338,9 @@
             self._setup_freqs()
 
             #Applying data size limit to load.
-<<<<<<< HEAD
             if max_load is not None:
                 if max_load > 1.0:
                     logger.warning('Setting data limit > 1GB, please handle with care!')
-=======
-            if max_load > 0 and max_load != 1.:
-                logger.warning('Setting data limit != 1GB, please handle with care!')
->>>>>>> afe87081
                 self.MAX_DATA_ARRAY_SIZE = max_load * MAX_DATA_ARRAY_SIZE_UNIT
             else:
                 self.MAX_DATA_ARRAY_SIZE = MAX_DATA_ARRAY_SIZE_UNIT
@@ -461,12 +452,7 @@
     """ This class handles .fil files.
     """
 
-<<<<<<< HEAD
-    def __init__(self, filename,f_start=None, f_stop=None,t_start=None, t_stop=None, load_data=True, max_load=None,
-                 max_data_array_size=None):
-=======
     def __init__(self, filename,f_start=None, f_stop=None,t_start=None, t_stop=None, load_data=True, max_load=1.):
->>>>>>> afe87081
         """ Constructor.
 
         Args:
@@ -520,21 +506,14 @@
             # set start of data, at real length of header  (future development.)
 #            self.datastart=self.hdrraw.find('HEADER_END')+len('HEADER_END')+self.startsample*self.channels
 
-<<<<<<< HEAD
+            # Max size of data array to load into memory (1GB in bytes)
+            MAX_DATA_ARRAY_SIZE_UNIT = 1024 * 1024 * 1024.
 
 
             #Applying data size limit to load.
             if max_load is not None:
                 if max_load > 1.0:
                     logger.warning('Setting data limit != 1GB, please handle with care!')
-=======
-            # Max size of data array to load into memory (1GB in bytes)
-            MAX_DATA_ARRAY_SIZE_UNIT = 1024 * 1024 * 1024.
-
-            #Applying data size limit to load.
-            if max_load > 0 and max_load != 1.:
-                logger.warning('Setting data limit != 1GB, please handle with care!')
->>>>>>> afe87081
                 self.MAX_DATA_ARRAY_SIZE = max_load * MAX_DATA_ARRAY_SIZE_UNIT
             else:
                 self.MAX_DATA_ARRAY_SIZE = MAX_DATA_ARRAY_SIZE_UNIT
@@ -745,16 +724,10 @@
         return data
 
 
-<<<<<<< HEAD
-def open_file(filename, f_start=None, f_stop=None,t_start=None, t_stop=None,
-              load_data=True, max_load=None):
+def open_file(filename, f_start=None, f_stop=None,t_start=None, t_stop=None,load_data=True,max_load=1.):
     """Open a HDF5 or filterbank file
 
     Returns instance of a Reader to read data from file.
-=======
-def open_file(filename, f_start=None, f_stop=None,t_start=None, t_stop=None,load_data=True,max_load=1.):
-    """Open a supported file type or fall back to Python built in open function.
->>>>>>> afe87081
 
     ================== ==================================================
     Filename extension File type
