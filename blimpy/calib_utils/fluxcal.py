from blimpy import Waterfall
import numpy as np
import pylab as plt
from scipy.integrate import trapz

def foldcal(data,tsamp, diode_p=0.04,numsamps=1000,switch=False,inds=False):
    '''
    Returns time-averaged spectra of the ON and OFF measurements in a
    calibrator measurement with flickering noise diode

    Parameters
    ----------
    data : 2D Array object (float)
        2D dynamic spectrum for data (any Stokes parameter) with flickering noise diode.
    tsamp : float
        Sampling time of data in seconds
    diode_p : float
        Period of the flickering noise diode in seconds
    numsamps : int
        Number of samples over which to average noise diode ON and OFF
    switch : boolean
        Use switch=True if the noise diode "skips" turning from OFF to ON once or vice versa
    inds : boolean
        Use inds=True to also return the indexes of the time series where the ND is ON and OFF
    '''

    halfper = diode_p/2.0

    foldt = halfper/tsamp   #number of time samples per diode switch

    onesec = 1/tsamp    #number of time samples in the first second

    #Find diode switches in units of time samples and round down to the nearest int
    ints = np.arange(0,numsamps)
    t_switch = (onesec+ints*foldt)
    t_switch = t_switch.astype('int')

    ONints = np.array(np.reshape(t_switch[:],(numsamps/2,2)))
    ONints[:,0] = ONints[:,0]+1   #Find index ranges of ON time samples

    OFFints = np.array(np.reshape(t_switch[1:-1],(numsamps/2-1,2)))
    OFFints[:,0] = OFFints[:,0]+1   #Find index ranges of OFF time samples

    av_ON = []
    av_OFF = []

    #Average ON and OFF spectra separately with respect to time
    for i in ONints:
        if i[1]!=i[0]:
            av_ON.append(np.sum(data[i[0]:i[1],:,:],axis=0)/(i[1]-i[0]))

    for i in OFFints:
        if i[1]!=i[0]:
            av_OFF.append(np.sum(data[i[0]:i[1],:,:],axis=0)/(i[1]-i[0]))

    #If switch=True, flip the return statement since ON is actually OFF
    if switch==False:
        if inds==False:
            return np.squeeze(np.mean(av_ON,axis=0)), np.squeeze(np.mean(av_OFF,axis=0))
        else:
            return np.squeeze(np.mean(av_ON,axis=0)), np.squeeze(np.mean(av_OFF,axis=0)),ONints,OFFints
    if switch==True:
        if inds==False:
            return np.squeeze(np.mean(av_OFF,axis=0)), np.squeeze(np.mean(av_ON,axis=0))
        else:
            return np.squeeze(np.mean(av_OFF,axis=0)), np.squeeze(np.mean(av_ON,axis=0)),OFFints,ONints

def integrate_chans(spec,freqs,chan_per_coarse):
    '''
    Integrates over each core channel of a given spectrum.
    Important for calibrating data with frequency/time resolution different from noise diode data

    Parameters
    ----------
    spec : 1D Array (float)
        Spectrum (any Stokes parameter) to be integrated
    freqs : 1D Array (float)
        Frequency values for each bin of the spectrum
    chan_per_coarse: int
        Number of frequency bins per coarse channel
    '''

    num_coarse = spec.size/chan_per_coarse     #Calculate total number of coarse channels

    #Rearrange spectrum by coarse channel
    spec_shaped = np.array(np.reshape(spec,(num_coarse,chan_per_coarse)))
    freqs_shaped = np.array(np.reshape(freqs,(num_coarse,chan_per_coarse)))

    #Average over coarse channels
    return np.mean(spec_shaped[:,1:-1],axis=1)

def integrate_calib(name,chan_per_coarse,fullstokes=False,**kwargs):
    '''
    Folds Stokes I noise diode data and integrates along coarse channels

    Parameters
    ----------
    name : str
        Path to noise diode filterbank file
    chan_per_coarse : int
        Number of frequency bins per coarse channel
    fullstokes : boolean
        Use fullstokes=True if data is in IQUV format or just Stokes I, use fullstokes=False if
        it is in cross_pols format
    '''
    #Load data
    obs = Waterfall(name,max_load=150)
    data = obs.data

    #If the data has cross_pols format calculate Stokes I
    if fullstokes==False and data.shape[1]>1:
        data = data[:,0,:]+data[:,1,:]
        data = np.expand_dims(data,axis=1)
    #If the data has IQUV format get Stokes I
    if fullstokes==True:
        data = data[:,0,:]
        data = np.expand_dims(data,axis=1)

    tsamp = obs.header['tsamp']

    #Calculate ON and OFF values
    OFF,ON = foldcal(data,tsamp,**kwargs)

    freqs = obs.populate_freqs()

    #Find ON and OFF spectra by coarse channel
    ON_int = integrate_chans(ON,freqs,chan_per_coarse)
    OFF_int = integrate_chans(OFF,freqs,chan_per_coarse)

    #If "ON" is actually "OFF" switch them
    if np.sum(ON_int)<np.sum(OFF_int):
        temp = ON_int
        ON_int = OFF_int
        OFF_int = temp

    #Return coarse channel spectrum of OFF and ON
    return OFF_int,ON_int

def get_calfluxes(calflux,calfreq,spec_in,centerfreqs,oneflux):
    '''
    Given properties of the calibrator source, calculate fluxes of the source
    in a particular frequency range

    Parameters
    ----------
    calflux : float
        Known flux of calibrator source at a particular frequency
    calfreq : float
        Frequency where calibrator source has flux calflux (see above)
    spec_in : float
        Known power-law spectral index of calibrator source. Use convention flux(frequency) = constant * frequency^(spec_in)
    centerfreqs : 1D Array (float)
        Central frequency values of each coarse channel
    oneflux : boolean
        Use oneflux to choose between calculating the flux for each core channel (False)
        or using one value for the entire frequency range (True)
    '''

    const = calflux/np.power(calfreq,spec_in)
    if oneflux==False:
        return const*np.power(centerfreqs,spec_in)
    else:
        return const*np.power(np.mean(centerfreqs),spec_in)

def get_centerfreqs(freqs,chan_per_coarse):
    '''
    Returns central frequency of each coarse channel

    Parameters
    ----------
    freqs : 1D Array (float)
        Frequency values for each bin of the spectrum
    chan_per_coarse: int
        Number of frequency bins per coarse channel
    '''

    num_coarse = freqs.size/chan_per_coarse
    freqs = np.reshape(freqs,(num_coarse,chan_per_coarse))
    return np.mean(freqs,axis=1)

def f_ratios(calON_obs,calOFF_obs,chan_per_coarse,**kwargs):
    '''
    Calculate f_ON, and f_OFF as defined in van Straten et al. 2012 equations 2 and 3

    Parameters
    ----------
    calON_obs : str
        Path to filterbank file (any format) for observation ON the calibrator source
    calOFF_obs : str
        Path to filterbank file (any format) for observation OFF the calibrator source
    '''
    #Calculate noise diode ON and noise diode OFF spectra (H and L) for both observations
    L_ON,H_ON = integrate_calib(calON_obs,chan_per_coarse,**kwargs)
    L_OFF,H_OFF = integrate_calib(calOFF_obs,chan_per_coarse,**kwargs)

    f_ON = H_ON/L_ON-1
    f_OFF = H_OFF/L_OFF-1

    return f_ON, f_OFF


def diode_spec(calON_obs,calOFF_obs,calflux,calfreq,spec_in,average=True,oneflux=False,**kwargs):
    '''
    Calculate the coarse channel spectrum and system temperature of the noise diode in Jy given two noise diode
    measurements ON and OFF the calibrator source with the same frequency and time resolution

    Parameters
    ----------
    calON_obs : str
        (see f_ratios() above)
    calOFF_obs : str
        (see f_ratios() above)
    calflux : float
        Known flux of calibrator source at a particular frequency
    calfreq : float
        Frequency where calibrator source has flux calflux (see above)
    spec_in : float
        Known power-law spectral index of calibrator source. Use convention flux(frequency) = constant * frequency^(spec_in)
    average : boolean
        Use average=True to return noise diode and Tsys spectra averaged over frequencies
    '''
    #Load frequencies and calculate number of channels per coarse channel
    obs = Waterfall(calON_obs,max_load=150)
    freqs = obs.populate_freqs()
    ncoarse = obs.calc_n_coarse_chan()
    nchans = obs.header['nchans']
    chan_per_coarse = nchans/ncoarse

    f_ON, f_OFF = f_ratios(calON_obs,calOFF_obs,chan_per_coarse,**kwargs)

    #Obtain spectrum of the calibrator source for the given frequency range
    centerfreqs = get_centerfreqs(freqs,chan_per_coarse)
    calfluxes = get_calfluxes(calflux,calfreq,spec_in,centerfreqs,oneflux)

    #C_o and Tsys as defined in van Straten et al. 2012
    C_o = calfluxes/(1/f_ON-1/f_OFF)
    Tsys = C_o/f_OFF

    #return coarse channel diode spectrum
    if average==True:
        return np.mean(C_o),np.mean(Tsys)
    else:
        return C_o,Tsys

def get_Tsys(calON_obs,calOFF_obs,calflux,calfreq,spec_in,oneflux=False,**kwargs):
    '''
    Returns frequency dependent system temperature given observations on and off a calibrator source

    Parameters
    ----------
    (See diode_spec())
    '''
    return diode_spec(calON_obs,calOFF_obs,calflux,calfreq,spec_in,average=False,oneflux=False,**kwargs)[1]

def calibrate_fluxes(main_obs_name,dio_name,dspec,Tsys,fullstokes=False,**kwargs):
    '''
    Produce calibrated Stokes I for an observation given a noise diode
    measurement on the source and a diode spectrum with the same number of
    coarse channels

    Parameters
    ----------
    main_obs_name : str
        Path to filterbank file containing final data to be calibrated
    dio_name : str
        Path to filterbank file for observation on the target source with flickering noise diode
    dspec : 1D Array (float) or float
        Coarse channel spectrum (or average) of the noise diode in Jy (obtained from diode_spec())
    Tsys : 1D Array (float) or float
        Coarse channel spectrum (or average) of the system temperature in Jy
    fullstokes: boolean
        Use fullstokes=True if data is in IQUV format or just Stokes I, use fullstokes=False if
        it is in cross_pols format
    '''

    #Find folded spectra of the target source with the noise diode ON and OFF
    main_obs = Waterfall(main_obs_name,max_load=150)
    ncoarse = main_obs.calc_n_coarse_chan()
    dio_obs = Waterfall(dio_name,max_load=150)
    dio_chan_per_coarse = dio_obs.header['nchans']/ncoarse
    dOFF,dON = integrate_calib(dio_name,dio_chan_per_coarse,fullstokes,**kwargs)

    #Find Jy/count for each coarse channel using the diode spectrum
    main_dat = main_obs.data
    scale_facs = dspec/(dON-dOFF)
    print(scale_facs)

    nchans = main_obs.header['nchans']
    obs_chan_per_coarse = nchans/ncoarse

    ax0_size = np.size(main_dat,0)
    ax1_size = np.size(main_dat,1)

    #Reshape data array of target observation and multiply coarse channels by the scale factors
    main_dat = np.reshape(main_dat,(ax0_size,ax1_size,ncoarse,obs_chan_per_coarse))
    main_dat = np.swapaxes(main_dat,2,3)

    main_dat = main_dat*scale_facs
    main_dat = main_dat-Tsys
    main_dat = np.swapaxes(main_dat,2,3)
    main_dat = np.reshape(main_dat,(ax0_size,ax1_size,nchans))

    #Write calibrated data to a new filterbank file with ".fluxcal" extension
<<<<<<< HEAD
    obs.data = data
    obs.write_to_filterbank(name[:-4]+'.fluxcal.fil')
    print('Finished: calibrated product written to ' + name[:-4]+'.fluxcal.fil')
=======
    main_obs.data = main_dat
    main_obs.write_to_filterbank(main_obs_name[:-4]+'.fluxcal.fil')
    print 'Finished: calibrated product written to ' + main_obs_name[:-4]+'.fluxcal.fil'
>>>>>>> 7a3debd6


#end module<|MERGE_RESOLUTION|>--- conflicted
+++ resolved
@@ -301,15 +301,10 @@
     main_dat = np.reshape(main_dat,(ax0_size,ax1_size,nchans))
 
     #Write calibrated data to a new filterbank file with ".fluxcal" extension
-<<<<<<< HEAD
-    obs.data = data
-    obs.write_to_filterbank(name[:-4]+'.fluxcal.fil')
-    print('Finished: calibrated product written to ' + name[:-4]+'.fluxcal.fil')
-=======
+
     main_obs.data = main_dat
     main_obs.write_to_filterbank(main_obs_name[:-4]+'.fluxcal.fil')
-    print 'Finished: calibrated product written to ' + main_obs_name[:-4]+'.fluxcal.fil'
->>>>>>> 7a3debd6
+    print('Finished: calibrated product written to ' + main_obs_name[:-4]+'.fluxcal.fil')
 
 
 #end module